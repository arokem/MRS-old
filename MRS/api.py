--- conflicted
+++ resolved
@@ -37,11 +37,7 @@
            The limits for the part of the spectrum for which we fit the
            creatine and GABA peaks.
 
-<<<<<<< HEAD
-        correct_to_first : bool
-=======
         correct_to_first : bool 
->>>>>>> 45635791
         """
         # The nifti files follow the strange nifti convention, but we want to
         # use our own logic, which is transients on dim 0 and time on dim -1:
@@ -83,7 +79,6 @@
         self.w_supp_fid = w_supp_data
         # This is the time-domain signal of interest, combined over coils:
         sig = ana.subtract_water(w_data, w_supp_data)
-<<<<<<< HEAD
 
         # Correct for frequency and phase shifts:
         if correct_to is not None:
@@ -91,15 +86,6 @@
             sig[:,1,:] = ana.correct_to(sig[:,1,:], idx=correct_to)
 
         self.data = sig
-=======
->>>>>>> 45635791
-
-        # Correct for frequency and phase shifts:
-        if correct_to is not None:
-            sig[:,0,:] = ana.correct_to(sig[:,0,:], idx=correct_to)
-            sig[:,1,:] = ana.correct_to(sig[:,1,:], idx=correct_to)
-
-        self.data = sig
         
         _, spectra = ana.get_spectra(self.data,
                                      line_broadening=line_broadening,
@@ -110,11 +96,6 @@
         idx1 = np.argmin(np.abs(f_ppm - max_ppm))
         self.idx = slice(idx1, idx0)
 
-<<<<<<< HEAD
-
-=======
-            
->>>>>>> 45635791
         self.echo_off = spectra[:, 1]
         self.echo_on = spectra[:, 0]
 
